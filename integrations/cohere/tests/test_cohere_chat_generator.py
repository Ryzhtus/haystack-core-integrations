--- conflicted
+++ resolved
@@ -593,14 +593,7 @@
         )
 
         pipeline = Pipeline()
-<<<<<<< HEAD
-        pipeline.add_component(
-            "generator",
-            CohereChatGenerator(model="command-r", tools=[weather_tool]),
-        )
-=======
         pipeline.add_component("generator", CohereChatGenerator(model="command-r-08-2024", tools=[weather_tool]))
->>>>>>> 1f21fc67
         pipeline.add_component("tool_invoker", ToolInvoker(tools=[weather_tool]))
 
         pipeline.connect("generator", "tool_invoker")
@@ -653,17 +646,8 @@
                 "generator": {
                     "type": "haystack_integrations.components.generators.cohere.chat.chat_generator.CohereChatGenerator",  # noqa: E501
                     "init_parameters": {
-<<<<<<< HEAD
-                        "model": "command-r",
-                        "api_key": {
-                            "type": "env_var",
-                            "env_vars": ["COHERE_API_KEY", "CO_API_KEY"],
-                            "strict": True,
-                        },
-=======
                         "model": "command-r-08-2024",
                         "api_key": {"type": "env_var", "env_vars": ["COHERE_API_KEY", "CO_API_KEY"], "strict": True},
->>>>>>> 1f21fc67
                         "streaming_callback": "haystack.components.generators.utils.print_streaming_chunk",
                         "api_base_url": "https://api.cohere.com",
                         "generation_kwargs": {"temperature": 0.7},
